--- conflicted
+++ resolved
@@ -1,8 +1,6 @@
-<<<<<<< HEAD
+
  pydub
-=======
-pydub
->>>>>>> 19e49ba6
+
 openai-whisper
 torch
 deep-translator
