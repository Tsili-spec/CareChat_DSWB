--- conflicted
+++ resolved
@@ -29,9 +29,5 @@
 python-jose
 passlib
 
-<<<<<<< HEAD
 bycrypt
-=======
-bycript
 
->>>>>>> 3e218521
